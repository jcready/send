--- conflicted
+++ resolved
@@ -212,7 +212,6 @@
       .pipe(res)
     })
 
-<<<<<<< HEAD
     fs.writeFile(tmpPath, 'howdy', { flag: 'wx' }, function (err) {
       if (err) return done(err)
       request(app)
@@ -220,11 +219,6 @@
       .expect('Content-Type', /plain/)
       .expect(200, done)
     })
-=======
-    request(app)
-    .get('/name.txt')
-    .expect(404, done)
->>>>>>> 7196b1eb
   })
 
   it('should 500 on file stream error', function (done) {
